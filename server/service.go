package server

import (
	"context"
	"encoding/json"
	"errors"
	"fmt"
	"net/http"
	"strconv"
	"sync"
	"sync/atomic"
	"time"

	"github.com/flashbots/go-boost-utils/types"
	"github.com/flashbots/go-utils/httplogger"
	"github.com/gorilla/mux"
	"github.com/sirupsen/logrus"
)

var (
	errInvalidSlot               = errors.New("invalid slot")
	errInvalidHash               = errors.New("invalid hash")
	errInvalidPubkey             = errors.New("invalid pubkey")
	errInvalidSignature          = errors.New("invalid signature")
	errNoSuccessfulRelayResponse = errors.New("no successful relay response")

	errServerAlreadyRunning = errors.New("server already running")
)

var nilHash = types.Hash{}
var nilResponse = struct{}{}

type httpErrorResp struct {
	Code    int    `json:"code"`
	Message string `json:"message"`
}

// BoostServiceOpts provides all available options for use with NewBoostService
type BoostServiceOpts struct {
	Log                   *logrus.Entry
	ListenAddr            string
	Relays                []RelayEntry
	GenesisForkVersionHex string
	RelayRequestTimeout   time.Duration
	RelayCheck            bool
}

// BoostService TODO
type BoostService struct {
	listenAddr string
	relays     []RelayEntry
	log        *logrus.Entry
	srv        *http.Server
	relayCheck bool

	builderSigningDomain types.Domain
	httpClient           http.Client
	collectorURL         string
}

// NewBoostService created a new BoostService
<<<<<<< HEAD
func NewBoostService(listenAddr string, relays []RelayEntry, log *logrus.Entry, genesisForkVersionHex string, relayRequestTimeout time.Duration, mevBoostCollectorURL string) (*BoostService, error) {
	if len(relays) == 0 {
=======
func NewBoostService(opts BoostServiceOpts) (*BoostService, error) {
	if len(opts.Relays) == 0 {
>>>>>>> 9a701c1b
		return nil, errors.New("no relays")
	}

	builderSigningDomain, err := ComputeDomain(types.DomainTypeAppBuilder, opts.GenesisForkVersionHex, types.Root{}.String())
	if err != nil {
		return nil, err
	}

	return &BoostService{
		listenAddr: opts.ListenAddr,
		relays:     opts.Relays,
		log:        opts.Log.WithField("module", "service"),
		relayCheck: opts.RelayCheck,

		builderSigningDomain: builderSigningDomain,
<<<<<<< HEAD
		httpClient:           http.Client{Timeout: relayRequestTimeout},
		collectorURL:         mevBoostCollectorURL,
=======
		httpClient:           http.Client{Timeout: opts.RelayRequestTimeout},
>>>>>>> 9a701c1b
	}, nil
}

func (m *BoostService) respondError(w http.ResponseWriter, code int, message string) {
	w.Header().Set("Content-Type", "application/json")
	w.WriteHeader(code)
	resp := httpErrorResp{code, message}
	if err := json.NewEncoder(w).Encode(resp); err != nil {
		m.log.WithField("response", resp).WithError(err).Error("Couldn't write error response")
		http.Error(w, "", http.StatusInternalServerError)
	}
}

func (m *BoostService) respondOK(w http.ResponseWriter, response any) {
	w.Header().Set("Content-Type", "application/json")
	w.WriteHeader(http.StatusOK)
	if err := json.NewEncoder(w).Encode(response); err != nil {
		m.log.WithField("response", response).WithError(err).Error("Couldn't write OK response")
		http.Error(w, "", http.StatusInternalServerError)
	}
}

func (m *BoostService) getRouter() http.Handler {
	r := mux.NewRouter()
	r.HandleFunc("/", m.handleRoot)

	r.HandleFunc(pathStatus, m.handleStatus).Methods(http.MethodGet)
	r.HandleFunc(pathRegisterValidator, m.handleRegisterValidator).Methods(http.MethodPost)
	r.HandleFunc(pathGetHeader, m.handleGetHeader).Methods(http.MethodGet)
	r.HandleFunc(pathGetPayload, m.handleGetPayload).Methods(http.MethodPost)

	r.Use(mux.CORSMethodMiddleware(r))
	loggedRouter := httplogger.LoggingMiddlewareLogrus(m.log, r)
	return loggedRouter
}

// StartHTTPServer starts the HTTP server for this boost service instance
func (m *BoostService) StartHTTPServer() error {
	if m.srv != nil {
		return errServerAlreadyRunning
	}

	m.srv = &http.Server{
		Addr:    m.listenAddr,
		Handler: m.getRouter(),

		ReadTimeout:       0,
		ReadHeaderTimeout: 0,
		WriteTimeout:      0,
		IdleTimeout:       0,
	}

	err := m.srv.ListenAndServe()
	if err == http.ErrServerClosed {
		return nil
	}
	return err
}

func (m *BoostService) handleRoot(w http.ResponseWriter, req *http.Request) {
	m.respondOK(w, nilResponse)
}

// handleStatus sends calls to the status endpoint of every relay.
// It returns OK if at least one returned OK, and returns error otherwise.
func (m *BoostService) handleStatus(w http.ResponseWriter, req *http.Request) {
	if !m.relayCheck {
		m.respondOK(w, nilResponse)
		return
	}

	// If relayCheck is enabled, make sure at least 1 relay returns success
	var wg sync.WaitGroup
	var numSuccessRequestsToRelay uint32
	ctx, cancel := context.WithCancel(context.Background())
	defer cancel()
	for _, r := range m.relays {
		wg.Add(1)

		go func(relay RelayEntry) {
			defer wg.Done()

			log := m.log.WithField("relay", relay.Address)
			log.Debug("Checking relay status")

			url := relay.Address + pathStatus
			_, err := SendHTTPRequest(ctx, m.httpClient, http.MethodGet, url, nil, nil)
			if err != nil && ctx.Err() != context.Canceled {
				log.WithError(err).Error("failed to retrieve relay status")
				return
			}

			// Success: increase counter and cancel all pending requests to other relays
			atomic.AddUint32(&numSuccessRequestsToRelay, 1)
			cancel()
		}(r)
	}

	// At the end, wait for every routine and return status according to relay's ones.
	wg.Wait()

	if numSuccessRequestsToRelay > 0 {
		m.respondOK(w, nilResponse)
	} else {
		m.respondError(w, http.StatusServiceUnavailable, "all relays are unavailable")
	}
}

// RegisterValidatorV1 - returns 200 if at least one relay returns 200
func (m *BoostService) handleRegisterValidator(w http.ResponseWriter, req *http.Request) {
	log := m.log.WithField("method", "registerValidator")
	log.Info("registerValidator")

	payload := []types.SignedValidatorRegistration{}
	if err := json.NewDecoder(req.Body).Decode(&payload); err != nil {
		m.respondError(w, http.StatusBadRequest, err.Error())
		return
	}

	numSuccessRequestsToRelay := 0
	var mu sync.Mutex

	// Call the relays
	var wg sync.WaitGroup
	for _, relay := range m.relays {
		wg.Add(1)
		go func(relayAddr string) {
			defer wg.Done()
			url := relayAddr + pathRegisterValidator
			log := log.WithField("url", url)

			_, err := SendHTTPRequest(context.Background(), m.httpClient, http.MethodPost, url, payload, nil)
			if err != nil {
				log.WithError(err).Warn("error in registerValidator to relay")
				return
			}

			mu.Lock()
			defer mu.Unlock()
			numSuccessRequestsToRelay++
		}(relay.Address)
	}

	// Wait for all requests to complete...
	wg.Wait()

	if numSuccessRequestsToRelay > 0 {
		m.respondOK(w, nilResponse)
	} else {
		m.respondError(w, http.StatusBadGateway, errNoSuccessfulRelayResponse.Error())
	}
}

// GetHeaderV1 TODO
func (m *BoostService) handleGetHeader(w http.ResponseWriter, req *http.Request) {
	vars := mux.Vars(req)
	slot := vars["slot"]
	parentHashHex := vars["parent_hash"]
	pubkey := vars["pubkey"]
	log := m.log.WithFields(logrus.Fields{
		"method":     "getHeader",
		"slot":       slot,
		"parentHash": parentHashHex,
		"pubkey":     pubkey,
	})
	log.Info("getHeader")

	if _, err := strconv.ParseUint(slot, 10, 64); err != nil {
		m.respondError(w, http.StatusBadRequest, errInvalidSlot.Error())
		return
	}

	if len(pubkey) != 98 {
		m.respondError(w, http.StatusBadRequest, errInvalidPubkey.Error())
		return
	}

	if len(parentHashHex) != 66 {
		m.respondError(w, http.StatusBadRequest, errInvalidHash.Error())
		return
	}

	result := new(types.GetHeaderResponse)
	var mu sync.Mutex

	// Call the relays
	var wg sync.WaitGroup
	for _, relay := range m.relays {
		wg.Add(1)
		go func(relayAddr string, relayPubKey types.PublicKey) {
			defer wg.Done()
			url := fmt.Sprintf("%s/eth/v1/builder/header/%s/%s/%s", relayAddr, slot, parentHashHex, pubkey)
			log := log.WithField("url", url)
			responsePayload := new(types.GetHeaderResponse)
			code, err := SendHTTPRequest(context.Background(), m.httpClient, http.MethodGet, url, nil, responsePayload)
			if err != nil {
				log.WithError(err).Warn("error making request to relay")
				return
			}

			if code == http.StatusNoContent {
				log.Info("no-content response")
				return
			}

			// Skip if invalid payload
			if responsePayload.Data == nil || responsePayload.Data.Message == nil || responsePayload.Data.Message.Header == nil || responsePayload.Data.Message.Header.BlockHash == nilHash {
				return
			}

			log = log.WithFields(logrus.Fields{
				"blockNumber": responsePayload.Data.Message.Header.BlockNumber,
				"blockHash":   responsePayload.Data.Message.Header.BlockHash,
				"txRoot":      responsePayload.Data.Message.Header.TransactionsRoot.String(),
				"value":       responsePayload.Data.Message.Value.String(),
			})

			// Verify the relay signature in the relay response
			ok, err := types.VerifySignature(responsePayload.Data.Message, m.builderSigningDomain, relayPubKey[:], responsePayload.Data.Signature[:])
			if err != nil {
				log.WithError(err).Error("error verifying relay signature")
				return
			}
			if !ok {
				log.WithError(errInvalidSignature).Error("failed to verify relay signature")
				return
			}

			// Verify response coherence with proposer's input data
			responseParentHash := responsePayload.Data.Message.Header.ParentHash.String()
			if responseParentHash != parentHashHex {
				log.WithFields(logrus.Fields{
					"originalParentHash": parentHashHex,
					"responseParentHash": responseParentHash,
				}).Error("proposer and relay parent hashes are not the same")
				return
			}

			mu.Lock()
			defer mu.Unlock()

<<<<<<< HEAD
			if responsePayload != nil && m.collectorURL != "" {
				var wgCollector sync.WaitGroup
				type CustomRelayPayload struct {
					SlotNumber       uint64 `json:"slot"`
					BlockHash        string `json:"block_hash"`
					BlockNumber      uint64 `json:"block_number"`
					FeeRecipient     string `json:"fee_recipient"`
					TransactionsRoot string `json:"transactions_root"`
					Pubkey           string `json:"pubkey"`
					Signature        string `json:"signature"`
					RelayAddr        string `json:"relay_adr"`
					RelayTimestamp   string `json:"timestamp"`
				}

				wgCollector.Add(1)
				go func(slot string, headerResponse *types.GetHeaderResponse, relayURL string) {
					defer wg.Done()

					slotNumber, err := strconv.ParseUint(slot, 10, 32)
					if err != nil {
						log.WithFields(logrus.Fields{
							`slot`:  slot,
							`relay`: relayAddr,
						}).Warning(`Could not convert slot from string to UINT`)

						return
					}

					mevBoostPayload := CustomRelayPayload{
						SlotNumber:       slotNumber,
						BlockHash:        headerResponse.Data.Message.Header.BlockHash.String(),
						BlockNumber:      headerResponse.Data.Message.Header.BlockNumber,
						FeeRecipient:     headerResponse.Data.Message.Header.FeeRecipient.String(),
						TransactionsRoot: headerResponse.Data.Message.Header.TransactionsRoot.String(),
						Pubkey:           headerResponse.Data.Message.Pubkey.String(),
						Signature:        headerResponse.Data.Signature.String(),
						RelayAddr:        relayURL,
						RelayTimestamp:   strconv.FormatUint(headerResponse.Data.Message.Header.Timestamp, 10),
					}
					if err := SendHTTPRequest(context.Background(), m.httpClient, http.MethodPost, m.collectorURL, mevBoostPayload, nil); err != nil {
						log.WithError(err).Warn("error making request to mev-boost-collector")
					}

				}(slot, responsePayload, relayAddr)
				wgCollector.Wait()
			}

			// Skip if not a higher value
=======
			// Skip if value (fee) is not greater than the current highest value
>>>>>>> 9a701c1b
			if result.Data != nil && responsePayload.Data.Message.Value.Cmp(&result.Data.Message.Value) < 1 {
				return
			}

			// Use this relay's response as mev-boost response because it's most profitable
			*result = *responsePayload
			log.Info("successfully got more valuable payload header")
		}(relay.Address, relay.PublicKey)
	}

	// Wait for all requests to complete...
	wg.Wait()

	if result.Data == nil || result.Data.Message == nil || result.Data.Message.Header == nil || result.Data.Message.Header.BlockHash == nilHash {
		log.Info("no bids received from relay")
		w.WriteHeader(http.StatusNoContent)
		return
	}

	m.respondOK(w, result)
}

func (m *BoostService) handleGetPayload(w http.ResponseWriter, req *http.Request) {
	log := m.log.WithField("method", "getPayload")
	log.Info("getPayload")

	payload := new(types.SignedBlindedBeaconBlock)
	if err := json.NewDecoder(req.Body).Decode(payload); err != nil {
		m.respondError(w, http.StatusBadRequest, err.Error())
		return
	}

	if len(payload.Signature) != 96 {
		m.respondError(w, http.StatusBadRequest, errInvalidSignature.Error())
		return
	}

	result := new(types.GetPayloadResponse)
	requestCtx, requestCtxCancel := context.WithCancel(context.Background())
	defer requestCtxCancel()
	var wg sync.WaitGroup
	var mu sync.Mutex

	for _, relay := range m.relays {
		wg.Add(1)
		go func(relayAddr string) {
			defer wg.Done()
			url := fmt.Sprintf("%s%s", relayAddr, pathGetPayload)
			log := log.WithField("url", url)
			responsePayload := new(types.GetPayloadResponse)
			_, err := SendHTTPRequest(requestCtx, m.httpClient, http.MethodPost, url, payload, responsePayload)

			if err != nil {
				log.WithError(err).Warn("error making request to relay")
				return
			}

			if responsePayload.Data == nil || responsePayload.Data.BlockHash == nilHash {
				log.Warn("invalid response")
				return
			}

			// Lock before accessing the shared payload
			mu.Lock()
			defer mu.Unlock()

			if requestCtx.Err() != nil { // request has been cancelled (or deadline exceeded)
				return
			}

			// Ensure the response blockhash matches the request
			if payload.Message.Body.ExecutionPayloadHeader.BlockHash != responsePayload.Data.BlockHash {
				log.WithFields(logrus.Fields{
					"payloadBlockHash":  payload.Message.Body.ExecutionPayloadHeader.BlockHash,
					"responseBlockHash": responsePayload.Data.BlockHash,
				}).Warn("requestBlockHash does not equal responseBlockHash")
				return
			}

			// Received successful response. Now cancel other requests and return immediately
			requestCtxCancel()
			*result = *responsePayload
			log.WithFields(logrus.Fields{
				"blockHash":   responsePayload.Data.BlockHash,
				"blockNumber": responsePayload.Data.BlockNumber,
			}).Info("getPayload: received payload from relay")
		}(relay.Address)
	}

	// Wait for all requests to complete...
	wg.Wait()

	if result.Data == nil || result.Data.BlockHash == nilHash {
		log.Warn("getPayload: no valid response from relay")
		m.respondError(w, http.StatusBadGateway, errNoSuccessfulRelayResponse.Error())
		return
	}

	m.respondOK(w, result)
}

// CheckRelays sends a request to each one of the relays previously registered to get their status
func (m *BoostService) CheckRelays() bool {
	for _, relay := range m.relays {
		m.log.WithField("relay", relay).Info("Checking relay")

		_, err := SendHTTPRequest(context.Background(), m.httpClient, http.MethodGet, relay.Address+pathStatus, nil, nil)
		if err != nil {
			m.log.WithError(err).WithField("relay", relay).Error("relay check failed")
			return false
		}
	}

	return true
}

func (m *BoostService) Middleware(h http.Handler) http.Handler {
	return http.HandlerFunc(func(w http.ResponseWriter, r *http.Request) {
		defer func() {
			fields := logrus.Fields{
				"remote":      r.RemoteAddr,
				"host":        r.Host,
				"url":         r.URL,
				"request_uri": r.RequestURI,
				"method":      r.Method,
			}
			for key, _ := range r.Header {
				fields[key] = r.Header.Get(key)
			}

			m.log.WithFields(fields).Info(`incoming request`)
		}()

		h.ServeHTTP(w, r)
	})
}<|MERGE_RESOLUTION|>--- conflicted
+++ resolved
@@ -43,6 +43,7 @@
 	GenesisForkVersionHex string
 	RelayRequestTimeout   time.Duration
 	RelayCheck            bool
+	CollectorURL          string
 }
 
 // BoostService TODO
@@ -59,13 +60,8 @@
 }
 
 // NewBoostService created a new BoostService
-<<<<<<< HEAD
-func NewBoostService(listenAddr string, relays []RelayEntry, log *logrus.Entry, genesisForkVersionHex string, relayRequestTimeout time.Duration, mevBoostCollectorURL string) (*BoostService, error) {
-	if len(relays) == 0 {
-=======
 func NewBoostService(opts BoostServiceOpts) (*BoostService, error) {
 	if len(opts.Relays) == 0 {
->>>>>>> 9a701c1b
 		return nil, errors.New("no relays")
 	}
 
@@ -81,12 +77,8 @@
 		relayCheck: opts.RelayCheck,
 
 		builderSigningDomain: builderSigningDomain,
-<<<<<<< HEAD
-		httpClient:           http.Client{Timeout: relayRequestTimeout},
-		collectorURL:         mevBoostCollectorURL,
-=======
 		httpClient:           http.Client{Timeout: opts.RelayRequestTimeout},
->>>>>>> 9a701c1b
+		collectorURL:         opts.CollectorURL,
 	}, nil
 }
 
@@ -328,7 +320,7 @@
 			mu.Lock()
 			defer mu.Unlock()
 
-<<<<<<< HEAD
+			// Skip if value (fee) is not greater than the current highest value
 			if responsePayload != nil && m.collectorURL != "" {
 				var wgCollector sync.WaitGroup
 				type CustomRelayPayload struct {
@@ -368,7 +360,7 @@
 						RelayAddr:        relayURL,
 						RelayTimestamp:   strconv.FormatUint(headerResponse.Data.Message.Header.Timestamp, 10),
 					}
-					if err := SendHTTPRequest(context.Background(), m.httpClient, http.MethodPost, m.collectorURL, mevBoostPayload, nil); err != nil {
+					if _, err := SendHTTPRequest(context.Background(), m.httpClient, http.MethodPost, m.collectorURL, mevBoostPayload, nil); err != nil {
 						log.WithError(err).Warn("error making request to mev-boost-collector")
 					}
 
@@ -377,9 +369,6 @@
 			}
 
 			// Skip if not a higher value
-=======
-			// Skip if value (fee) is not greater than the current highest value
->>>>>>> 9a701c1b
 			if result.Data != nil && responsePayload.Data.Message.Value.Cmp(&result.Data.Message.Value) < 1 {
 				return
 			}
