--- conflicted
+++ resolved
@@ -38,13 +38,9 @@
 	listenAddr     = flag.String("addr", defaultListenAddr, "listen-address for mev-boost server")
 	relayURLs      = flag.String("relays", "", "relay urls - single entry or comma-separated list (scheme://pubkey@host)")
 	relayTimeoutMs = flag.Int("request-timeout", defaultRelayTimeoutMs, "timeout for requests to a relay [ms]")
-<<<<<<< HEAD
-	relayCheck     = flag.Bool("relay-check", defaultRelayCheck, "whether to check relay status on startup")
+	relayCheck     = flag.Bool("relay-check", defaultRelayCheck, "check relay status on startup and on the status API call")
 	collectorURL   = flag.String("collector", "", "use external mev-boost-collector server")
 	sentryDSN      = flag.String("sentry", "", "sending logs into sentry")
-=======
-	relayCheck     = flag.Bool("relay-check", defaultRelayCheck, "check relay status on startup and on the status API call")
->>>>>>> 9a701c1b
 
 	// helpers
 	useGenesisForkVersionMainnet = flag.Bool("mainnet", false, "use Mainnet genesis fork version 0x00000000 (for signature validation)")
@@ -58,6 +54,7 @@
 
 func main() {
 	flag.Parse()
+	logrus.SetOutput(os.Stdout)
 
 	if *logJSON {
 		log.Logger.SetFormatter(&logrus.JSONFormatter{})
@@ -124,10 +121,6 @@
 	log.WithField("relays", relays).Infof("using %d relays", len(relays))
 
 	relayTimeout := time.Duration(*relayTimeoutMs) * time.Millisecond
-<<<<<<< HEAD
-	server, err := server.NewBoostService(*listenAddr, relays, log, genesisForkVersionHex, relayTimeout, *collectorURL)
-=======
-
 	opts := server.BoostServiceOpts{
 		Log:                   log,
 		ListenAddr:            *listenAddr,
@@ -135,9 +128,9 @@
 		GenesisForkVersionHex: genesisForkVersionHex,
 		RelayRequestTimeout:   relayTimeout,
 		RelayCheck:            *relayCheck,
+		CollectorURL:          *collectorURL,
 	}
 	server, err := server.NewBoostService(opts)
->>>>>>> 9a701c1b
 	if err != nil {
 		log.WithError(err).Fatal("failed creating the server")
 	}
